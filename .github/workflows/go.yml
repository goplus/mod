--- conflicted
+++ resolved
@@ -10,13 +10,8 @@
   Test:
     strategy:
       matrix:
-<<<<<<< HEAD
         go-version: [1.18.x, 1.20.x, 1.21.x]
-        os: [ubuntu-latest, windows-latest,macos-11]
-=======
-        go-version: [1.16.x, 1.18.x, 1.20.x, 1.21.x]
         os: [ubuntu-latest, windows-latest,macos-latest]
->>>>>>> 0d35a84f
     runs-on: ${{ matrix.os }}
     steps:
     - uses: actions/checkout@v4
