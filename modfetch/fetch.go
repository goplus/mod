--- conflicted
+++ resolved
@@ -53,7 +53,6 @@
 
 // GetPkg downloads the module that contains pkgPath to GOMODCACHE.
 func GetPkg(pkgPath, modBase string) (modVer module.Version, relPath string, err error) {
-<<<<<<< HEAD
 	var ver string
 	if pos := strings.IndexByte(pkgPath, '@'); pos > 0 {
 		pkgPath, ver = pkgPath[:pos], pkgPath[pos:]
@@ -74,13 +73,6 @@
 		}
 	}
 	err = fmt.Errorf("gop: %v not found.", pkgPath+ver)
-=======
-	modPath, relPath := Split(pkgPath, modBase)
-	if debugVerbose {
-		log.Println("modfetch.GetPkg", pkgPath, modBase, "modPath:", modPath)
-	}
-	modVer, err = Get(modPath)
->>>>>>> 5c735e04
 	return
 }
 
@@ -144,14 +136,10 @@
 	if strings.IndexByte(modPath, '@') < 0 {
 		modPathVer += "@latest"
 	}
-<<<<<<< HEAD
 	cmd := exec.Command("go", "get", modPathVer)
-=======
-	cmd := exec.Command("go", "install", modPathVer)
 	if debugVerbose {
 		log.Println("==>", cmd)
 	}
->>>>>>> 5c735e04
 	cmd.Stdout = &stdout
 	cmd.Stderr = &stderr
 	cmd.Run()
