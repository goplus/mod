--- conflicted
+++ resolved
@@ -4,9 +4,5 @@
 
 require (
 	github.com/qiniu/x v1.11.9
-<<<<<<< HEAD
-	golang.org/x/mod v0.7.0
-=======
 	golang.org/x/mod v0.10.0
->>>>>>> d7b8ceef
 )